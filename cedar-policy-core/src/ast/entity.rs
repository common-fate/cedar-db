--- conflicted
+++ resolved
@@ -274,11 +274,7 @@
     }
 
     /// Iterate over this entity's attributes
-<<<<<<< HEAD
-    pub fn attrs<'s>(&'s self) -> impl Iterator<Item = (&'s str, &'s T)> {
-=======
-    pub fn attrs(&self) -> impl Iterator<Item = (&str, BorrowedRestrictedExpr<'_>)> {
->>>>>>> 9f8393d7
+    pub fn attrs(&self) -> impl Iterator<Item = (&str, &T)> {
         self.attrs
             .iter()
             .map(|(k, v)| (k.as_str(), v))
