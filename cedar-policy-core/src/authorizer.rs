/*
 * Copyright 2022-2023 Amazon.com, Inc. or its affiliates. All Rights Reserved.
 *
 * Licensed under the Apache License, Version 2.0 (the "License");
 * you may not use this file except in compliance with the License.
 * You may obtain a copy of the License at
 *
 *      https://www.apache.org/licenses/LICENSE-2.0
 *
 * Unless required by applicable law or agreed to in writing, software
 * distributed under the License is distributed on an "AS IS" BASIS,
 * WITHOUT WARRANTIES OR CONDITIONS OF ANY KIND, either express or implied.
 * See the License for the specific language governing permissions and
 * limitations under the License.
 */

//! This module contains the Cedar "authorizer", which implements the actual
//! authorization logic.
//!
//! Together with the parser, evaluator, and other components, this comprises
//! the "authorization engine".

use crate::ast::*;
use crate::entities::{Entities, EntityDatabase};
use crate::evaluator::{EvaluationError, Evaluator};
use crate::extensions::Extensions;
use itertools::Either;
use serde::{Deserialize, Serialize};
use std::collections::HashSet;
use std::iter::once;

mod err;
pub use err::AuthorizationError;

/// Authorizer
pub struct Authorizer {
    /// Cedar `Extension`s which will be used during requests to this `Authorizer`
    extensions: Extensions<'static>,
    /// Error-handling behavior of this `Authorizer`
    error_handling: ErrorHandling,
}

/// Describes the possible Cedar error-handling modes. Note that modes other than
/// `SkipOnError` are vestigial: the only official behavior is `SkipOnError`.
#[allow(dead_code)]
#[derive(Debug, Clone, Copy, PartialEq, Eq)]
enum ErrorHandling {
    /// Deny the entire request if _any_ policy encounters an evaluation error
    Deny,
    /// If a permit policy errors, skip it (implicit deny).  If a forbid policy
    /// errors, enforce it (explicit deny).
    Forbid,
    /// If a policy encounters an evaluation error, skip it.  The decision will
    /// be as if the erroring policy did not exist.
    Skip,
}

/// A potentially partial response from the authorizer
#[derive(Debug, Clone)]
pub enum ResponseKind {
    /// A fully evaluated response
    FullyEvaluated(Response),
    /// A response that has some residuals
    Partial(PartialResponse),
}

impl ResponseKind {
    /// The decision reached, if a decision could be reached
    pub fn decision(&self) -> Option<Decision> {
        match self {
            ResponseKind::FullyEvaluated(a) => Some(a.decision),
            ResponseKind::Partial(_) => None,
        }
    }
}

impl Default for ErrorHandling {
    fn default() -> Self {
        Self::Skip
    }
}

impl Authorizer {
    /// Create a new `Authorizer`
    pub fn new() -> Self {
        Self {
            extensions: Extensions::all_available(), // set at compile time
            error_handling: Default::default(),
        }
    }

    /// Converta response kind into a response based on the authorizer's error handling
    fn handle_response(&self, pset: &PolicySet, response: ResponseKind) -> Response {
        match response {
            ResponseKind::FullyEvaluated(response) => response,
            ResponseKind::Partial(partial) => {
                // If we get a residual, we have to treat every residual policy as an error, and obey the error semantics.
                // This can result in an Accept in one case:
                // `error_handling` is `SkipOnerror`, no forbids evaluated to a concrete response, and some permits evaluated to `true`
                let mut errors = partial.diagnostics.errors;
                errors.extend(partial.residuals.policies().map(|p| {
                    AuthorizationError::PolicyEvaluationError {
                        id: p.id().clone(),
                        error: EvaluationError::NonValue(p.condition()),
                    }
                }));

                let idset = partial.residuals.policies().map(|p| p.id().clone());

                match self.error_handling {
                    ErrorHandling::Deny => Response::new(
                        Decision::Deny,
                        idset
                            .chain(partial.diagnostics.reason.into_iter())
                            .collect(),
                        errors,
                    ),
                    ErrorHandling::Forbid => Response::new(
                        Decision::Deny,
                        idset
                            .chain(partial.diagnostics.reason.into_iter())
                            .collect(),
                        errors,
                    ),
                    ErrorHandling::Skip => {
                        // If there were satisfied permits in the residual, then skipping errors means returning `Allow`
                        // This is tricky logic, but it's correct as follows:
                        //  If any permit policy is in the diagnostics, it means it evaluated to a concrete `true` and was not overridden by a `forbid` policy
                        //  That means that all forbid policies evaluated to one of:
                        //    concrete `false`
                        //    concrete error
                        //    a residual (effectively concrete error).
                        // Thus all residuals should be `skipped`
                        // However, if all of the policies are `forbid`, then we still have to return `Deny`, likewise if the set is empty.

                        // PANIC SAFETY: every policy in the diagnostics had to come from the policy set
                        #[allow(clippy::unwrap_used)]
                        if partial
                            .diagnostics
                            .reason
                            .iter()
                            .any(|pid| pset.get(pid).unwrap().effect() == Effect::Permit)
                        {
                            Response::new(Decision::Allow, partial.diagnostics.reason, errors)
                        } else {
                            Response::new(
                                Decision::Deny,
                                idset
                                    .chain(partial.diagnostics.reason.into_iter())
                                    .collect(),
                                errors,
                            )
                        }
                    }
                }
            }
        }
    }

    /// Returns an authorization response for `q` with respect to the given `Slice`.
    ///
    /// The language spec and Dafny model give a precise definition of how this is
    /// computed.
    pub fn is_authorized(&self, q: &Request, pset: &PolicySet, entities: &Entities) -> Response {
        self.handle_response(pset, self.is_authorized_core(q, pset, entities))
    }

    /// Returns an authorization response for `q` with respect to the given `Slice`.
    /// Differs from `is_authorized` in that it takes entities whose attributes have already been evaluated
    pub fn is_authorized_parsed<T: EntityDatabase>(&self, q: &Request, pset: &PolicySet, entities: &T) -> Response {
        self.handle_response(pset, self.is_authorized_core_parsed(q, pset, entities))
    }

    /// Returns an authorization response for `q` with respect to the given `Slice`.
    pub fn is_authorized_core(&self, q: &Request, pset: &PolicySet, entities: &Entities) -> ResponseKind {
        let entities_parsed = entities.clone().eval_attrs(&self.extensions);
        match entities_parsed {
            Ok(entities_parsed) => self.is_authorized_core_parsed(q, pset, &entities_parsed),
            Err(e) => {
<<<<<<< HEAD
                let msg = format!(
                    "Failed to parse attributes of entities: {e}"
                );
                ResponseKind::FullyEvaluated(Response::new(
                    Decision::Deny,
                    HashSet::new(),
                    vec![msg],
                ))
=======
                return ResponseKind::FullyEvaluated(Response::new(
                    Decision::Deny,
                    HashSet::new(),
                    vec![AuthorizationError::AttributeEvaluationError(e)],
                ));
>>>>>>> 35d6d735
            }
        }
    }

    /// Returns an authorization response for `q` with respect to the given `Slice`.
    /// Partial Evaluation of is_authorized
    ///
    /// The language spec and Dafny model give a precise definition of how this is
    /// computed.
    pub fn is_authorized_core_parsed<T: EntityDatabase>(
        &self,
        q: &Request,
        pset: &PolicySet,
        entities: &T,
    ) -> ResponseKind {
        let eval = Evaluator::new(q, entities, &self.extensions).unwrap();

        let results = self.evaluate_policies(pset, eval);

        let errors = results
            .errors
            .into_iter()
            .map(|(pid, err)| AuthorizationError::PolicyEvaluationError {
                id: pid,
                error: err,
            })
            .collect();

        if !results.global_deny_policies.is_empty() {
            return ResponseKind::FullyEvaluated(Response::new(
                Decision::Deny,
                results.global_deny_policies,
                errors,
            ));
        }
        // Semantics ask for the set C_I^+ of all satisfied Permit policies
        // which override all satisfied Forbid policies. We call this set
        // `satisfied_permits`.
        // Notice that this currently differs from the semantics stated in the Language Spec,
        // which no longer consider overrides. The implementation is however equivalent,
        // since forbids always trump permits.
        let mut satisfied_permits = results
            .satisfied_permits
            .into_iter()
            .filter(|permit_p| {
                results
                    .satisfied_forbids
                    .iter()
                    .all(|forbid_p| Self::overrides(permit_p, forbid_p))
            })
            .peekable();

        match (
            satisfied_permits.peek().is_some(),
            !results.permit_residuals.is_empty(),
            !results.forbid_residuals.is_empty(),
        ) {
            // If we have a satisfied permit and _no_ residual forbids, we can return Allow (this is true regardless of residual permits)
            (true, false | true, false) => {
                let idset = satisfied_permits.map(|p| p.id().clone()).collect();
                ResponseKind::FullyEvaluated(Response::new(Decision::Allow, idset, errors))
            }
            // If we have a satisfied permit, and there are residual forbids, we must return a residual response. (this is true regardless of residual permits)
            (true, false | true, true) => {
                // `idset` is non-empty as `satisified_permits.peek().is_some()` is `true`
                let idset = satisfied_permits
                    .map(|p| p.id().clone())
                    .collect::<HashSet<_>>();
                // The residual will consist of all of the residual forbids, and one trivially true `permit`.
                // We will re-use one of the satisfied permits policy IDs to ensure uniqueness
                // PANIC SAFETY This `unwrap` is safe as `idset` is non-empty
                #[allow(clippy::unwrap_used)]
                let id = idset.iter().next().unwrap().clone(); // This unwrap is safe as we know there are satisfied permits
                let trivial_true = Policy::from_when_clause(Effect::Permit, Expr::val(true), id);
                // PANIC SAFETY Since all of the ids in the original policy set were unique by construction, a subset will still be unique
                #[allow(clippy::unwrap_used)]
                let policy_set = PolicySet::try_from_iter(
                    results
                        .forbid_residuals
                        .into_iter()
                        .chain(once(trivial_true)),
                )
                .unwrap();
                ResponseKind::Partial(PartialResponse::new(policy_set, idset, errors))
            }
            // If there are no satisfied permits, and no residual permits, then the request cannot succeed
            (false, false, false | true) => {
                let idset = results
                    .satisfied_forbids
                    .into_iter()
                    .map(|p| p.id().clone())
                    .collect();
                ResponseKind::FullyEvaluated(Response::new(Decision::Deny, idset, errors))
            }
            // If there are no satisfied permits, but residual permits, then request may still succeed. Return residual
            // Add in the forbid_residuals if any
            (false, true, false | true) => {
                // The request will definitely fail if there are satisfied forbids, check those
                if !results.satisfied_forbids.is_empty() {
                    let idset = results
                        .satisfied_forbids
                        .into_iter()
                        .map(|p| p.id().clone())
                        .collect();
                    ResponseKind::FullyEvaluated(Response::new(Decision::Deny, idset, errors))
                } else {
                    // No satisfied forbids
                    // PANIC SAFETY all policy IDs in the original policy are unique by construction
                    #[allow(clippy::unwrap_used)]
                    let all_residuals = PolicySet::try_from_iter(
                        [results.forbid_residuals, results.permit_residuals].concat(),
                    )
                    .unwrap();
                    ResponseKind::Partial(PartialResponse::new(
                        all_residuals,
                        HashSet::new(),
                        errors,
                    ))
                }
            }
        }
    }

    fn evaluate_policies<'a, T: EntityDatabase>(
        &'a self,
        pset: &'a PolicySet,
        eval: Evaluator<'_, T>,
    ) -> EvaluationResults<'a> {
        let mut results = EvaluationResults::default();
        let mut satisfied_policies = vec![];

        for p in pset.policies() {
            match eval.partial_evaluate(p) {
                Ok(Either::Left(response)) => {
                    if response {
                        satisfied_policies.push(p)
                    }
                }
                Ok(Either::Right(residual)) => match p.effect() {
                    Effect::Permit => results.permit_residuals.push(Policy::from_when_clause(
                        p.effect(),
                        residual,
                        p.id().clone(),
                    )),
                    Effect::Forbid => results.forbid_residuals.push(Policy::from_when_clause(
                        p.effect(),
                        residual,
                        p.id().clone(),
                    )),
                },
                Err(e) => {
                    results.errors.push((p.id().clone(), e));
                    let satisfied = match self.error_handling {
                        ErrorHandling::Deny => {
                            results.global_deny_policies.insert(p.id().clone());
                            true
                        }
                        ErrorHandling::Forbid => match p.effect() {
                            Effect::Permit => false,
                            Effect::Forbid => true,
                        },
                        ErrorHandling::Skip => false,
                    };
                    if satisfied {
                        satisfied_policies.push(p);
                    }
                }
            };
        }

        let (satisfied_permits, satisfied_forbids) = satisfied_policies
            .iter()
            .partition(|p| p.effect() == Effect::Permit);

        results.satisfied_forbids = satisfied_forbids;
        results.satisfied_permits = satisfied_permits;

        results
    }

    /// Private helper function which determines if policy `p1` overrides policy
    /// `p2`.
    ///
    /// INVARIANT: p1 and p2 must have differing effects.
    /// This only makes sense to call with one `Permit` and one `Forbid` policy.
    /// If you call this with two `Permit`s or two `Forbid`s, this will panic.
    fn overrides(p1: &Policy, p2: &Policy) -> bool {
        // For now, we only support the default:
        // all Forbid policies override all Permit policies.
        // PANIC SAFETY p1 and p2s effect cannot be equal by invariant
        #[allow(clippy::unreachable)]
        match (p1.effect(), p2.effect()) {
            (Effect::Forbid, Effect::Permit) => true,
            (Effect::Permit, Effect::Forbid) => false,
            (Effect::Permit, Effect::Permit) => {
                unreachable!("Shouldn't call overrides() with two Permits")
            }
            (Effect::Forbid, Effect::Forbid) => {
                unreachable!("Shouldn't call overrides() with two Forbids")
            }
        }
    }
}

impl Default for Authorizer {
    fn default() -> Self {
        Self::new()
    }
}

#[derive(Debug, Clone, Default)]
struct EvaluationResults<'a> {
    satisfied_permits: Vec<&'a Policy>,
    satisfied_forbids: Vec<&'a Policy>,
    global_deny_policies: HashSet<PolicyID>,
    errors: Vec<(PolicyID, EvaluationError)>,
    permit_residuals: Vec<Policy>,
    forbid_residuals: Vec<Policy>,
}

impl std::fmt::Debug for Authorizer {
    fn fmt(&self, f: &mut std::fmt::Formatter<'_>) -> std::fmt::Result {
        if self.extensions.ext_names().next().is_none() {
            write!(f, "<Authorizer with no extensions>")
        } else {
            write!(
                f,
                "<Authorizer with the following extensions: {:?}>",
                self.extensions.ext_names().collect::<Vec<_>>()
            )
        }
    }
}

#[cfg(test)]
mod test {
    use std::collections::BTreeMap;

    use crate::parser;

    use super::*;

    /// Sanity unit test case for is_authorized.
    /// More robust testing is accomplished through the integration tests.
    #[test]
    fn authorizer_sanity_check_empty() {
        let a = Authorizer::new();
        let q = Request::new(
            EntityUID::with_eid("p"),
            EntityUID::with_eid("a"),
            EntityUID::with_eid("r"),
            Context::empty(),
        );
        let pset = PolicySet::new();
        let entities = Entities::new();
        let ans = a.is_authorized(&q, &pset, &entities);
        assert_eq!(ans.decision, Decision::Deny);
    }

    /// Simple tests of skip-on-error semantics
    #[test]
    fn skip_on_error_tests() {
        let a = Authorizer::new();
        let q = Request::new(
            EntityUID::with_eid("p"),
            EntityUID::with_eid("a"),
            EntityUID::with_eid("r"),
            Context::empty(),
        );
        let mut pset = PolicySet::new();
        let entities = Entities::new();

        let p1_src = r#"
        permit(principal, action, resource);
        "#;

        let p2_src = r#"
        permit(principal, action, resource) when { context.bad == 2 };
        "#;

        let p3_src = r#"
        forbid(principal, action, resource) when { context.bad == 2 };
        "#;
        let p4_src = r#"
        forbid(principal, action, resource);
        "#;

        let p1 = parser::parse_policy(Some("1".into()), p1_src).unwrap();
        pset.add_static(p1).unwrap();

        let ans = a.is_authorized(&q, &pset, &entities);
        assert_eq!(ans.decision, Decision::Allow);

        pset.add_static(parser::parse_policy(Some("2".into()), p2_src).unwrap())
            .unwrap();

        let ans = a.is_authorized(&q, &pset, &entities);
        assert_eq!(ans.decision, Decision::Allow);

        pset.add_static(parser::parse_policy(Some("3".into()), p3_src).unwrap())
            .unwrap();

        let ans = a.is_authorized(&q, &pset, &entities);
        assert_eq!(ans.decision, Decision::Allow);

        pset.add_static(parser::parse_policy(Some("4".into()), p4_src).unwrap())
            .unwrap();

        let ans = a.is_authorized(&q, &pset, &entities);
        assert_eq!(ans.decision, Decision::Deny);
    }

    fn true_policy(id: &str, e: Effect) -> StaticPolicy {
        let pid = PolicyID::from_string(id);
        StaticPolicy::new(
            pid,
            BTreeMap::new(),
            e,
            PrincipalConstraint::any(),
            ActionConstraint::any(),
            ResourceConstraint::any(),
            Expr::val(true),
        )
        .expect("Policy Creation Failed")
    }

    fn context_pol(id: &str, effect: Effect) -> StaticPolicy {
        let pid = PolicyID::from_string(id);
        StaticPolicy::new(
            pid,
            BTreeMap::new(),
            effect,
            PrincipalConstraint::any(),
            ActionConstraint::any(),
            ResourceConstraint::any(),
            Expr::get_attr(Expr::var(Var::Context), "test".into()),
        )
        .expect("Policy Creation Failed")
    }

    #[test]
    fn authorizer_sanity_check_allow() {
        let a = Authorizer::new();
        let q = Request::new(
            EntityUID::with_eid("p"),
            EntityUID::with_eid("a"),
            EntityUID::with_eid("r"),
            Context::empty(),
        );
        let mut pset = PolicySet::new();
        pset.add_static(true_policy("0", Effect::Permit))
            .expect("Policy ID already in PolicySet");
        let entities = Entities::new();
        let ans = a.is_authorized(&q, &pset, &entities);
        assert!(ans.decision == Decision::Allow);
    }

    #[test]
    fn authorizer_sanity_check_partial_deny() {
        let context = Context::from_expr(RestrictedExpr::record([(
            "test".into(),
            RestrictedExpr::new(Expr::unknown("name")).unwrap(),
        )]));
        let a = Authorizer::new();
        let q = Request::new(
            EntityUID::with_eid("p"),
            EntityUID::with_eid("a"),
            EntityUID::with_eid("r"),
            context,
        );
        let mut pset = PolicySet::new();
        pset.add_static(true_policy("0", Effect::Permit))
            .expect("Policy ID already in PolicySet");
        let entities = Entities::new();
        let ans = a.is_authorized(&q, &pset, &entities);
        assert_eq!(ans.decision, Decision::Allow);
        pset.add_static(context_pol("1", Effect::Forbid))
            .expect("Policy ID overlap");
        let ans = a.is_authorized(&q, &pset, &entities);
        assert_eq!(ans.decision, Decision::Allow);

        let mut pset = PolicySet::new();
        let entities = Entities::new();
        pset.add_static(context_pol("1", Effect::Forbid))
            .expect("Policy ID overlap");
        let ans = a.is_authorized(&q, &pset, &entities);
        assert_eq!(ans.decision, Decision::Deny);

        let mut pset = PolicySet::new();
        let entities = Entities::new();
        pset.add_static(context_pol("1", Effect::Permit))
            .expect("Policy ID overlap");
        let ans = a.is_authorized(&q, &pset, &entities);
        assert_eq!(ans.decision, Decision::Deny);
    }

    #[test]
    fn authorizer_sanity_check_deny() {
        let a = Authorizer::new();
        let q = Request::new(
            EntityUID::with_eid("p"),
            EntityUID::with_eid("a"),
            EntityUID::with_eid("r"),
            Context::empty(),
        );
        let mut pset = PolicySet::new();
        pset.add_static(true_policy("0", Effect::Permit))
            .expect("Policy ID already in PolicySet");
        pset.add_static(true_policy("1", Effect::Forbid))
            .expect("Policy ID already in PolicySet");
        let entities = Entities::new();
        let ans = a.is_authorized(&q, &pset, &entities);
        assert!(ans.decision == Decision::Deny);
    }

    #[test]
    fn satisfied_permit_no_forbids() {
        let q = Request::new(
            EntityUID::with_eid("p"),
            EntityUID::with_eid("a"),
            EntityUID::with_eid("r"),
            Context::empty(),
        );
        let a = Authorizer::new();
        let mut pset = PolicySet::new();
        let es = Entities::new();

        let src1 = r#"
        permit(principal == test_entity_type::"p",action,resource);
        "#;
        let src2 = r#"
        forbid(principal == test_entity_type::"p",action,resource) when {
            false
        };
        "#;
        let src3 = r#"
        permit(principal == test_entity_type::"p",action,resource) when {
            unknown("test")
        };
        "#;

        pset.add_static(parser::parse_policy(Some("1".to_string()), src1).unwrap())
            .unwrap();
        pset.add_static(parser::parse_policy(Some("2".to_string()), src2).unwrap())
            .unwrap();

        let r = a.is_authorized_core(&q, &pset, &es).decision();
        assert_eq!(r, Some(Decision::Allow));

        pset.add_static(parser::parse_policy(Some("3".to_string()), src3).unwrap())
            .unwrap();

        let r = a.is_authorized_core(&q, &pset, &es).decision();
        assert_eq!(r, Some(Decision::Allow));
    }

    #[test]
    fn satisfied_permit_residual_forbid() {
        let q = Request::new(
            EntityUID::with_eid("p"),
            EntityUID::with_eid("a"),
            EntityUID::with_eid("r"),
            Context::empty(),
        );
        let a = Authorizer::new();
        let mut pset = PolicySet::new();
        let es = Entities::new();

        let src1 = r#"
        permit(principal,action,resource);
        "#;
        let src2 = r#"
        forbid(principal,action,resource) when {
            unknown("test")
        };
        "#;
        pset.add_static(parser::parse_policy(Some("1".to_string()), src1).unwrap())
            .unwrap();
        pset.add_static(parser::parse_policy(Some("2".to_string()), src2).unwrap())
            .unwrap();

        let r = a.is_authorized_core(&q, &pset, &es);
        match r {
            ResponseKind::FullyEvaluated(_) => {
                panic!("Reached response, should have gotten residual.")
            }
            ResponseKind::Partial(p) => {
                let map = [("test".into(), Value::Lit(false.into()))]
                    .into_iter()
                    .collect();
                let new = p.residuals.policies().map(|p| {
                    Policy::from_when_clause(
                        p.effect(),
                        p.condition().substitute(&map).unwrap(),
                        p.id().clone(),
                    )
                });
                let pset = PolicySet::try_from_iter(new).unwrap();
                let r = a.is_authorized(&q, &pset, &es);
                assert_eq!(r.decision, Decision::Allow);

                let map = [("test".into(), Value::Lit(true.into()))]
                    .into_iter()
                    .collect();
                let new = p.residuals.policies().map(|p| {
                    Policy::from_when_clause(
                        p.effect(),
                        p.condition().substitute(&map).unwrap(),
                        p.id().clone(),
                    )
                });
                let pset = PolicySet::try_from_iter(new).unwrap();
                let r = a.is_authorized(&q, &pset, &es);
                assert_eq!(r.decision, Decision::Deny);
            }
        }
    }

    #[test]
    fn no_permits() {
        let q = Request::new(
            EntityUID::with_eid("p"),
            EntityUID::with_eid("a"),
            EntityUID::with_eid("r"),
            Context::empty(),
        );
        let a = Authorizer::new();
        let mut pset = PolicySet::new();
        let es = Entities::new();

        let r = a.is_authorized_core(&q, &pset, &es);
        assert_eq!(r.decision(), Some(Decision::Deny));

        let src1 = r#"
        permit(principal, action, resource) when { false };
        "#;

        pset.add_static(parser::parse_policy(Some("1".into()), src1).unwrap())
            .unwrap();
        let r = a.is_authorized_core(&q, &pset, &es);
        assert_eq!(r.decision(), Some(Decision::Deny));

        let src2 = r#"
        forbid(principal, action, resource) when { unknown("a") };
        "#;

        pset.add_static(parser::parse_policy(Some("2".into()), src2).unwrap())
            .unwrap();
        let r = a.is_authorized_core(&q, &pset, &es);
        assert_eq!(r.decision(), Some(Decision::Deny));

        let src3 = r#"
        forbid(principal, action, resource) when { true };
        "#;
        let src4 = r#"
        permit(principal, action, resource) when { true };
        "#;

        pset.add_static(parser::parse_policy(Some("3".into()), src3).unwrap())
            .unwrap();
        pset.add_static(parser::parse_policy(Some("4".into()), src4).unwrap())
            .unwrap();
        let r = a.is_authorized_core(&q, &pset, &es);
        assert_eq!(r.decision(), Some(Decision::Deny));
    }

    #[test]
    fn residual_permits() {
        let q = Request::new(
            EntityUID::with_eid("p"),
            EntityUID::with_eid("a"),
            EntityUID::with_eid("r"),
            Context::empty(),
        );
        let a = Authorizer::new();
        let mut pset = PolicySet::new();
        let es = Entities::new();

        let src1 = r#"
        permit(principal, action, resource) when { false };
        "#;
        let src2 = r#"
        permit(principal, action, resource) when { unknown("a") };
        "#;
        let src3 = r#"
        forbid(principal, action, resource) when { true };
        "#;

        pset.add_static(parser::parse_policy(Some("1".into()), src1).unwrap())
            .unwrap();
        pset.add_static(parser::parse_policy(Some("2".into()), src2).unwrap())
            .unwrap();

        let r = a.is_authorized_core(&q, &pset, &es);
        match r {
            ResponseKind::FullyEvaluated(_) => {
                panic!("Reached response, should have gotten residual.")
            }
            ResponseKind::Partial(p) => {
                let map = [("a".into(), Value::Lit(false.into()))]
                    .into_iter()
                    .collect();
                let new = p.residuals.policies().map(|p| {
                    Policy::from_when_clause(
                        p.effect(),
                        p.condition().substitute(&map).unwrap(),
                        p.id().clone(),
                    )
                });
                let pset = PolicySet::try_from_iter(new).unwrap();
                let r = a.is_authorized(&q, &pset, &es);
                assert_eq!(r.decision, Decision::Deny);

                let map = [("a".into(), Value::Lit(true.into()))]
                    .into_iter()
                    .collect();
                let new = p.residuals.policies().map(|p| {
                    Policy::from_when_clause(
                        p.effect(),
                        p.condition().substitute(&map).unwrap(),
                        p.id().clone(),
                    )
                });
                let pset = PolicySet::try_from_iter(new).unwrap();
                let r = a.is_authorized(&q, &pset, &es);
                assert_eq!(r.decision, Decision::Allow);
            }
        }

        pset.add_static(parser::parse_policy(Some("3".into()), src3).unwrap())
            .unwrap();
        let r = a.is_authorized_core(&q, &pset, &es);
        assert_eq!(r.decision(), Some(Decision::Deny));
    }
}
// by default, Coverlay does not track coverage for lines after a line
// containing #[cfg(test)].
// we use the following sentinel to "turn back on" coverage tracking for
// remaining lines of this file, until the next #[cfg(test)]
// GRCOV_BEGIN_COVERAGE

/// Authorization response returned from the `Authorizer`
#[derive(Debug, PartialEq, Clone)]
pub struct Response {
    /// Authorization decision
    pub decision: Decision,
    /// Diagnostics providing more information on how this decision was reached
    pub diagnostics: Diagnostics,
}

/// Response that may contain a residual.
#[derive(Debug, PartialEq, Clone)]
pub struct PartialResponse {
    /// Residual policies
    pub residuals: PolicySet,
    /// Diagnostics providing info
    pub diagnostics: Diagnostics,
}

impl PartialResponse {
    /// Create a partial response with a residual PolicySet
    pub fn new(
        pset: PolicySet,
        reason: HashSet<PolicyID>,
        errors: Vec<AuthorizationError>,
    ) -> Self {
        PartialResponse {
            residuals: pset,
            diagnostics: Diagnostics { reason, errors },
        }
    }
}

/// Diagnostics providing more information on how a `Decision` was reached
#[derive(Debug, PartialEq, Clone)]
pub struct Diagnostics {
    /// `PolicyID`s of the policies that contributed to the decision. If no
    /// policies applied to the request, this set will be empty.
    pub reason: HashSet<PolicyID>,
    /// List of errors that occurred
    pub errors: Vec<AuthorizationError>,
}

impl Response {
    /// Create a new `Response`
    pub fn new(
        decision: Decision,
        reason: HashSet<PolicyID>,
        errors: Vec<AuthorizationError>,
    ) -> Self {
        Response {
            decision,
            diagnostics: Diagnostics { reason, errors },
        }
    }
}

/// Decision returned from the `Authorizer`
#[derive(Debug, Serialize, Deserialize, PartialEq, Clone, Copy)]
pub enum Decision {
    /// The `Authorizer` determined that the request should be allowed
    Allow,
    /// The `Authorizer` determined that the request should be denied.
    /// This is also returned if sufficiently fatal errors are encountered such
    /// that no decision could be safely reached; for example, errors parsing
    /// the policies.
    Deny,
}<|MERGE_RESOLUTION|>--- conflicted
+++ resolved
@@ -89,7 +89,7 @@
         }
     }
 
-    /// Converta response kind into a response based on the authorizer's error handling
+    /// Convert a response kind into a response based on the authorizer's error handling
     fn handle_response(&self, pset: &PolicySet, response: ResponseKind) -> Response {
         match response {
             ResponseKind::FullyEvaluated(response) => response,
@@ -177,22 +177,11 @@
         match entities_parsed {
             Ok(entities_parsed) => self.is_authorized_core_parsed(q, pset, &entities_parsed),
             Err(e) => {
-<<<<<<< HEAD
-                let msg = format!(
-                    "Failed to parse attributes of entities: {e}"
-                );
                 ResponseKind::FullyEvaluated(Response::new(
-                    Decision::Deny,
-                    HashSet::new(),
-                    vec![msg],
-                ))
-=======
-                return ResponseKind::FullyEvaluated(Response::new(
                     Decision::Deny,
                     HashSet::new(),
                     vec![AuthorizationError::AttributeEvaluationError(e)],
                 ));
->>>>>>> 35d6d735
             }
         }
     }
